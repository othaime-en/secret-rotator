import sys
import time
import signal
from pathlib import Path

# Add src to path so we can import our modules
sys.path.append(str(Path(__file__).parent))

from config.settings import settings
from providers.file_provider import FileSecretProvider
from rotators.password_rotator import PasswordRotator
from rotation_engine import RotationEngine
from scheduler import RotationScheduler
from web_interface import WebServer
from utils.logger import logger


class SecretRotationApp:
    """This is the main application class"""

    def __init__(self):
        self.engine = None
        self.scheduler = None
        self.web_server = None
        self.running = False

    def setup(self):
        """Set up the application components"""
        logger.info("Setting up Secret Rotation System")
        
        # Initialize rotation engine
        self.engine = RotationEngine()
        
        # Set up providers
        file_provider = FileSecretProvider(
            name="file_storage",
            config={"file_path": "data/secrets.json"}
        )
        self.engine.register_provider(file_provider)
        
        # Set up rotators
        password_rotator = PasswordRotator(
            name="password_gen",
            config={
                "length": 16,
                "use_symbols": True,
                "use_numbers": True,
                "use_uppercase": True,
                "use_lowercase": True
            }
        )
        self.engine.register_rotator(password_rotator)
        
        # Add rotation jobs from config or hardcoded
        jobs = [
            {
                "name": "database_password",
                "provider": "file_storage",
                "rotator": "password_gen",
                "secret_id": "db_password"
            },
            {
                "name": "api_key",
                "provider": "file_storage",
                "rotator": "password_gen",
                "secret_id": "api_key"
            },
            {
                "name": "service_token",
                "provider": "file_storage",
                "rotator": "password_gen", 
                "secret_id": "service_token"
            }
        ]
        
        for job in jobs:
            self.engine.add_rotation_job(job)
        
        # Set up scheduler
<<<<<<< HEAD
        self.scheduler = RotationScheduler(rotation_function=self.engine.rotate_all_secrets, backup_manager=self.engine.backup_manager)
=======
        self.scheduler = RotationScheduler(self.engine.rotate_all_secrets)
>>>>>>> 39102676
        schedule_config = settings.get('rotation.schedule', 'daily')
        self.scheduler.setup_schedule(schedule_config)
        
        # Set up web server
        self.web_server = WebServer(self.engine, port=8080)
        
        logger.info("Setup complete")

    def start(self):
        """Start all components"""
        if not self.engine:
            self.setup()
        
        self.running = True
        
        # Start scheduler
        self.scheduler.start()
        
        # Start web server
        self.web_server.start()
        
        logger.info("Secret Rotation System started")
        logger.info("Web interface available at: http://localhost:8080")
        
        # Set up signal handlers for graceful shutdown
        signal.signal(signal.SIGINT, self._signal_handler)
        signal.signal(signal.SIGTERM, self._signal_handler)
        
        # Keep the main thread alive
        try:
            while self.running:
                time.sleep(1)
        except KeyboardInterrupt:
            self.stop()

    def stop(self):
        """Stop all components"""
        logger.info("Shutting down Secret Rotation System")
        
        self.running = False
        
        if self.scheduler:
            self.scheduler.stop()
        
        if self.web_server:
            self.web_server.stop()
        
        logger.info("Shutdown complete")

    def _signal_handler(self, signum, frame):
        """Handle shutdown signals"""
        logger.info(f"Received signal {signum}, shutting down...")
        self.stop()
    
    def run_once(self):
        """Run rotation once (for testing or manual execution)"""
        if not self.engine:
            self.setup()
        
        logger.info("Running one-time secret rotation")
        results = self.engine.rotate_all_secrets()
        
        print("\nRotation Results:")
        for job_name, success in results.items():
            status = "SUCCESS" if success else "FAILED"
            print(f"  {job_name}: {status}")
        
        return results


def main():
    """Main entry point"""
    import argparse
    
    parser = argparse.ArgumentParser(description='Secret Rotation System')
    parser.add_argument('--mode', choices=['daemon', 'once'], default='daemon',
                      help='Run mode: daemon (with scheduler and web interface) or once (single rotation)')
    
    args = parser.parse_args()
    
    app = SecretRotationApp()
    
    if args.mode == 'once':
        app.run_once()
    else:
        app.start()

if __name__ == "__main__":
    main()
    <|MERGE_RESOLUTION|>--- conflicted
+++ resolved
@@ -1,4 +1,6 @@
 import sys
+import time
+import signal
 import time
 import signal
 from pathlib import Path
@@ -10,6 +12,8 @@
 from providers.file_provider import FileSecretProvider
 from rotators.password_rotator import PasswordRotator
 from rotation_engine import RotationEngine
+from scheduler import RotationScheduler
+from web_interface import WebServer
 from scheduler import RotationScheduler
 from web_interface import WebServer
 from utils.logger import logger
@@ -77,11 +81,7 @@
             self.engine.add_rotation_job(job)
         
         # Set up scheduler
-<<<<<<< HEAD
         self.scheduler = RotationScheduler(rotation_function=self.engine.rotate_all_secrets, backup_manager=self.engine.backup_manager)
-=======
-        self.scheduler = RotationScheduler(self.engine.rotate_all_secrets)
->>>>>>> 39102676
         schedule_config = settings.get('rotation.schedule', 'daily')
         self.scheduler.setup_schedule(schedule_config)
         
